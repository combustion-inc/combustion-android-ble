--- conflicted
+++ resolved
@@ -116,11 +116,8 @@
     val recordsDownloaded: Int = 0,
     val preferredLink: String = "",
     val logUploadPercent: UInt = 0u,
-<<<<<<< HEAD
-=======
     val foodSafeData: FoodSafeData? = null,
     val foodSafeStatus: FoodSafeStatus? = null,
->>>>>>> bff18d17
 ) {
     val serialNumber = baseDevice.serialNumber
     val mac = baseDevice.mac
