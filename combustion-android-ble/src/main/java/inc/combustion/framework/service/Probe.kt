/*
 * Project: Combustion Inc. Android Framework
 * File: Probe.kt
 * Author: https://github.com/miwright2
 *
 * MIT License
 *
 * Copyright (c) 2022. Combustion Inc.
 *
 * Permission is hereby granted, free of charge, to any person obtaining a copy
 * of this software and associated documentation files (the "Software"), to deal
 * in the Software without restriction, including without limitation the rights
 * to use, copy, modify, merge, publish, distribute, sublicense, and/or sell
 * copies of the Software, and to permit persons to whom the Software is
 * furnished to do so, subject to the following conditions:
 *
 * The above copyright notice and this permission notice shall be included in all
 * copies or substantial portions of the Software.
 *
 * THE SOFTWARE IS PROVIDED "AS IS", WITHOUT WARRANTY OF ANY KIND, EXPRESS OR
 * IMPLIED, INCLUDING BUT NOT LIMITED TO THE WARRANTIES OF MERCHANTABILITY,
 * FITNESS FOR A PARTICULAR PURPOSE AND NONINFRINGEMENT. IN NO EVENT SHALL THE
 * AUTHORS OR COPYRIGHT HOLDERS BE LIABLE FOR ANY CLAIM, DAMAGES OR OTHER
 * LIABILITY, WHETHER IN AN ACTION OF CONTRACT, TORT OR OTHERWISE, ARISING FROM,
 * OUT OF OR IN CONNECTION WITH THE SOFTWARE OR THE USE OR OTHER DEALINGS IN THE
 * SOFTWARE.
 */
package inc.combustion.framework.service

import inc.combustion.framework.service.dfu.DfuProductType

/**
 * Data class for the current state of a probe.
 *
 * [instantReadCelsius] and [instantReadFahrenheit] have the same deadband filtering and rounding
 * that are applied to the instant read value on the display--use these when displaying to users as
 * it minimizes 'flicker', where the reading jumps between two adjacent values quickly.
 *
 * [instantReadRawCelsius] contains the actual instant read value, which can be prone to the flicker
 * mentioned above.
 *
 * If [instantReadCelsius], [instantReadFahrenheit], and [instantReadRawCelsius] will be null if the
 * thermometer is not in instant read mode.
 *
 * @property serialNumber Serial Number
 * @property mac Bluetooth MAC Address
 * @property fwVersion Firmware Version
 * @property hwRevision Hardware Revision
 * @property temperaturesCelsius Current temperature values
 * @property rssi Received signal strength
 * @property minSequence Minimum log sequence number
 * @property maxSequence Current sequence number
 * @property connectionState Connection state
 * @property uploadState Upload State
 * @property id Probe ID
 * @property color Probe Color
 * @property mode Probe Mode, see related.  For instance, normal mode or instant read.
 * @property batteryStatus Probe battery status
 * @property virtualSensors Virtual sensor positions
 * @property predictionState Current state of cook
 * @property predictionMode Current prediction mode
 * @property predictionType Current type of prediction
 * @property setPointTemperatureCelsius Current setpoint temperature of prediction.
 * @property heatStartTemperatureCelsius Temperature at heat start of prediction, if known.
 * @property predictionSeconds The prediction in number of seconds from now, filtered and intended for display to the user.
 * @property rawPredictionSeconds The raw prediction from the probe in number of seconds from now.
 * @property estimatedCoreCelsisus Current estimate of the core temperature for prediction.
 * @property overheatingSensors List of indices into [temperaturesCelsius], where each entry is an
 *                              overheating sensor.
 *
 * @see DeviceConnectionState
 * @see ProbeUploadState
 * @see ProbeTemperatures
 * @see ProbeID
 * @see ProbeColor
 * @see ProbeMode
 */
data class Probe(
    override val baseDevice: Device,
    override val sessionInfo: SessionInformation? = null,
    override val productType: CombustionProductType = CombustionProductType.PROBE,
    override val dfuProductType: DfuProductType = DfuProductType.PROBE,
    val temperaturesCelsius: ProbeTemperatures? = null,
    val instantReadCelsius: Double? = null,
    val instantReadFahrenheit: Double? = null,
    val instantReadRawCelsius: Double? = null,
    val coreTemperatureCelsius: Double? = null,
    val surfaceTemperatureCelsius: Double? = null,
    val ambientTemperatureCelsius: Double? = null,
    override val minSequence: UInt? = null,
    override val maxSequence: UInt? = null,
    @Deprecated(
        message = "This field will be removed in a future release",
<<<<<<< HEAD
        level = DeprecationLevel.WARNING,
=======
        level = DeprecationLevel.WARNING
>>>>>>> e5cd52ba
    )
    val minSequenceNumber: UInt = minSequence ?: 0u,
    @Deprecated(
        message = "This field will be removed in a future release",
        level = DeprecationLevel.WARNING
    )
    val maxSequenceNumber: UInt = maxSequence ?: 0u,
    override val uploadState: ProbeUploadState = ProbeUploadState.Unavailable,
    val id: ProbeID = ProbeID.ID1,
    val color: ProbeColor = ProbeColor.COLOR1,
    val batteryStatus: ProbeBatteryStatus = ProbeBatteryStatus.OK,
    val virtualSensors: ProbeVirtualSensors = ProbeVirtualSensors(),
    val predictionState: ProbePredictionState? = null,
    val predictionMode: ProbePredictionMode? = null,
    val predictionType: ProbePredictionType? = null,
    val setPointTemperatureCelsius: Double? = null,
    val heatStartTemperatureCelsius: Double? = null,
    val predictionSeconds: UInt? = null,
    val rawPredictionSeconds: UInt? = null,
    val estimatedCoreCelsius: Double? = null,
    override val hopCount: UInt? = null,
    override val statusNotificationsStale: Boolean = false,
    val predictionStale: Boolean = false,
    val overheatingSensors: List<Int> = listOf(),
    val recordsDownloaded: Int = 0,
    val preferredLink: String = "",
    val logUploadPercent: UInt = 0u,
    val foodSafeData: FoodSafeData? = null,
    val foodSafeStatus: FoodSafeStatus? = null,
    val thermometerPrefs: ThermometerPreferences? = null,
    val highLowAlarmStatus: ProbeHighLowAlarmStatus = ProbeHighLowAlarmStatus.DEFAULT,
) : SpecializedDevice {
<<<<<<< HEAD
=======
    override val lowBattery: Boolean
        get() = batteryStatus.isLowBattery

>>>>>>> e5cd52ba
    val instantReadStale: Boolean
        get() {
            return instantReadCelsius == null
        }

    val predictionPercent: Double?
        get() {
            heatStartTemperatureCelsius?.let { start ->
                setPointTemperatureCelsius?.let { end ->
                    estimatedCoreCelsius?.let { core ->
                        if (core > end) {
                            return 100.0
                        }

                        if (core < start) {
                            return 0.0
                        }

                        return (((core - start) / (end - start)) * 100.0)
                    }
                }
            }

            return null
        }

    override val isOverheating: Boolean
        get() = overheatingSensors.isNotEmpty()

    val isPredicting: Boolean
        get() = (
                predictionMode?.let {
                    it == ProbePredictionMode.TIME_TO_REMOVAL || it == ProbePredictionMode.REMOVAL_AND_RESTING
                } ?: false
                )

    companion object {
        const val PREDICTION_IDLE_TIMEOUT_MS = 60000L

        fun create(serialNumber: String = "", mac: String = ""): Probe {
            return Probe(
                baseDevice = Device(
                    serialNumber = serialNumber,
                    mac = mac,
                )
            )
        }
    }
}
<|MERGE_RESOLUTION|>--- conflicted
+++ resolved
@@ -91,11 +91,7 @@
     override val maxSequence: UInt? = null,
     @Deprecated(
         message = "This field will be removed in a future release",
-<<<<<<< HEAD
         level = DeprecationLevel.WARNING,
-=======
-        level = DeprecationLevel.WARNING
->>>>>>> e5cd52ba
     )
     val minSequenceNumber: UInt = minSequence ?: 0u,
     @Deprecated(
@@ -128,12 +124,9 @@
     val thermometerPrefs: ThermometerPreferences? = null,
     val highLowAlarmStatus: ProbeHighLowAlarmStatus = ProbeHighLowAlarmStatus.DEFAULT,
 ) : SpecializedDevice {
-<<<<<<< HEAD
-=======
     override val lowBattery: Boolean
         get() = batteryStatus.isLowBattery
 
->>>>>>> e5cd52ba
     val instantReadStale: Boolean
         get() {
             return instantReadCelsius == null
