/*
 * Project: Combustion Inc. Android Framework
 * File: ProbeManager.kt
 * Author: https://github.com/miwright2
 *
 * MIT License
 *
 * Copyright (c) 2023. Combustion Inc.
 *
 * Permission is hereby granted, free of charge, to any person obtaining a copy
 * of this software and associated documentation files (the "Software"), to deal
 * in the Software without restriction, including without limitation the rights
 * to use, copy, modify, merge, publish, distribute, sublicense, and/or sell
 * copies of the Software, and to permit persons to whom the Software is
 * furnished to do so, subject to the following conditions:
 *
 * The above copyright notice and this permission notice shall be included in all
 * copies or substantial portions of the Software.
 *
 * THE SOFTWARE IS PROVIDED "AS IS", WITHOUT WARRANTY OF ANY KIND, EXPRESS OR
 * IMPLIED, INCLUDING BUT NOT LIMITED TO THE WARRANTIES OF MERCHANTABILITY,
 * FITNESS FOR A PARTICULAR PURPOSE AND NONINFRINGEMENT. IN NO EVENT SHALL THE
 * AUTHORS OR COPYRIGHT HOLDERS BE LIABLE FOR ANY CLAIM, DAMAGES OR OTHER
 * LIABILITY, WHETHER IN AN ACTION OF CONTRACT, TORT OR OTHERWISE, ARISING FROM,
 * OUT OF OR IN CONNECTION WITH THE SOFTWARE OR THE USE OR OTHER DEALINGS IN THE
 * SOFTWARE.
 */
package inc.combustion.framework.ble

import android.util.Log
import androidx.lifecycle.LifecycleOwner
import androidx.lifecycle.lifecycleScope
import inc.combustion.framework.LOG_TAG
import inc.combustion.framework.ble.device.*
import inc.combustion.framework.ble.device.DeviceInformationBleDevice
import inc.combustion.framework.ble.device.ProbeBleDevice
import inc.combustion.framework.ble.device.ProbeBleDeviceBase
import inc.combustion.framework.ble.device.RepeatedProbeBleDevice
import inc.combustion.framework.ble.scanning.CombustionAdvertisingData
import inc.combustion.framework.ble.uart.LogResponse
import inc.combustion.framework.service.*
import kotlinx.coroutines.*
import kotlinx.coroutines.channels.BufferOverflow
import kotlinx.coroutines.flow.*
import kotlinx.coroutines.sync.withLock

/**
 * This class is responsible for managing and arbitrating the data links to a temperature
 * probe.  When MeatNet is enabled that includes data links through repeater devices over
 * MeatNet and direct links to temperature probes.  When MeatNet is disabled, this class
 * manages only direct links to temperature probes.  The class is responsible for presenting
 * a common interface over both scenarios.
 *
 * @property owner LifecycleOnwer for coroutine scope.
 * @property settings Service settings.
 * @constructor
 * Constructs a probe manager
 *
 * @param serialNumber The serial number of the probe being managed.
 */
internal class ProbeManager(
    serialNumber: String,
    private val owner: LifecycleOwner,
    private val settings: DeviceManager.Settings,
    private val dfuConnectedNodeCallback: (FirmwareState.Node) -> Unit,
    private val dfuDisconnectedNodeCallback: (DeviceID) -> Unit
) {
    companion object {
        const val OUT_OF_RANGE_TIMEOUT = 15000L
        private const val PROBE_PREDICTION_IDLE_POLL_RATE_MS = 1000L
        private const val PROBE_PREDICTION_IDLE_TIMEOUT_MS = 15000L
        private const val PROBE_INSTANT_READ_IDLE_TIMEOUT_MS = 5000L
        private val MAX_PREDICTION_SECONDS = 60u * 60u * 4u
        private val LOW_RESOLUTION_CUTOFF_SECONDS = 60u * 5u
        private val LOW_RESOLUTION_PRECISION_SECONDS = 15u
        private val PREDICTION_TIME_UPDATE_COUNT = 3u
    }

    // encapsulates logic for managing network data links
    private val arbitrator = DataLinkArbitrator(settings)

    // manages long-running coroutine scopes for data handling
    private val jobManager = JobManager()

    // idle monitors
    private val instantReadMonitor = IdleMonitor()
    private val predictionStatusMonitor = IdleMonitor()

    // holds the current state and data for this probe
    private var _probe = MutableStateFlow(Probe.create(serialNumber = serialNumber))

    // the flow that is consumed to get state and date updates
    val probeFlow = _probe.asStateFlow()

    // the flow that produces ProbeStatus updates from MeatNet
    private val _probeStatusFlow = MutableSharedFlow<ProbeStatus>(
        replay = 0, extraBufferCapacity = 10, BufferOverflow.DROP_OLDEST)

    // the flow that is consumed to get ProbeStatus updates from MeatNet
    val probeStatusFlow = _probeStatusFlow.asSharedFlow()

    // the flow that produces LogResponses from MeatNet
    private val _logResponseFlow = MutableSharedFlow<LogResponse>(
        replay = 0, extraBufferCapacity = 50, BufferOverflow.SUSPEND)

    // the flow that is consumed to get LogResponses from MeatNet
    val logResponseFlow = _logResponseFlow.asSharedFlow()

    // serial number of the probe that is being managed by this manager
    val serialNumber: String
        get() {
            return _probe.value.serialNumber
        }

    // current upload state for this probe, determined by LogManager
    var uploadState: ProbeUploadState
        get() {
            return _probe.value.uploadState
        }
        set(value) {
            if(value != _probe.value.uploadState) {
                _probe.value = _probe.value.copy(uploadState = value)
            }
        }

    val probe: Probe
        get() {
            return _probe.value
        }

    // current session information for the probe
    var sessionInfo: SessionInformation? = null
        private set

    // current minimum sequence number for the probe
    val minSequenceNumber: UInt
        get() {
            return _probe.value.minSequenceNumber
        }

    // current maximum sequence number for the probe
    val maxSequenceNumber: UInt
        get() {
            return _probe.value.maxSequenceNumber
        }

    private var predictionCountdownSeconds: UInt? = null

    init {
        monitorPredictionStatus()
    }

    fun addJob(job: Job) = jobManager.addJob(job)

    fun addProbe(probe: ProbeBleDevice, baseDevice: DeviceInformationBleDevice) {
        if(arbitrator.addProbe(probe, baseDevice)) {
            observe(probe)
            Log.i(LOG_TAG, "PM($serialNumber) is managing link ${probe.linkId}")
        }
    }

    fun addRepeatedProbe(repeatedProbe: RepeatedProbeBleDevice, repeater: DeviceInformationBleDevice) {
        if(arbitrator.addRepeatedProbe(repeatedProbe, repeater))  {
            observe(repeatedProbe)
            Log.i(LOG_TAG, "PM($serialNumber) is managing link ${repeatedProbe.linkId}")
        }
    }

    fun connect() {
        arbitrator.getNodesNeedingConnection(true).forEach { node ->
            node.connect()
        }
    }

    fun disconnect() {
        arbitrator.getNodesNeedingDisconnect(true).forEach {node ->
            node.disconnect()
        }
    }

    fun setProbeColor(color: ProbeColor, completionHandler: (Boolean) -> Unit) {
        // TODO: MeatNet Multi-Node: Use getPreferredMeatNetLink
        arbitrator.getDirectLink()?.sendSetProbeColor(color) { status, _ ->
            completionHandler(status)
        } ?: run {
            completionHandler(false)
        }
    }

    fun setProbeID(id: ProbeID, completionHandler: (Boolean) -> Unit) {
        // TODO: MeatNet Multi-Node: Use getPreferredMeatNetLink
        arbitrator.getDirectLink()?.sendSetProbeID(id) { status, _ ->
            completionHandler(status)
        } ?: run {
            completionHandler(false)
        }
    }

    fun setPrediction(removalTemperatureC: Double, mode: ProbePredictionMode, completionHandler: (Boolean) -> Unit) {
        arbitrator.getPreferredMeatNetLink()?.sendSetPrediction(removalTemperatureC, mode) { status, _ ->
            completionHandler(status)
        } ?: run {
            completionHandler(false)
        }
    }

    fun sendLogRequest(startSequenceNumber: UInt, endSequenceNumber: UInt) {
        // TODO: MeatNet Log Transfer & Multi-Node: Use getPreferredMeatNetLink
        arbitrator.getDirectLink()?.sendLogRequest(startSequenceNumber, endSequenceNumber) {
            _logResponseFlow.emit(it)
        }
    }

    fun finish() {
        arbitrator.finish()
        jobManager.cancelJobs()
    }

    private fun observe(base: ProbeBleDeviceBase) {
        _probe.value = _probe.value.copy(baseDevice = _probe.value.baseDevice.copy(mac = base.mac))

        base.observeAdvertisingPackets(serialNumber, base.mac) { advertisement -> handleAdvertisingPackets(base, advertisement) }
        base.observeConnectionState { state -> handleConnectionState(base, state) }
        base.observeOutOfRange(OUT_OF_RANGE_TIMEOUT){ handleOutOfRange(base) }
        base.observeProbeStatusUpdates { status -> handleProbeStatus(base, status) }
        base.observeRemoteRssi { rssi ->  handleRemoteRssi(base, rssi) }
    }

    fun monitorPredictionStatus() {
        jobManager.addJob(owner.lifecycleScope.launch(Dispatchers.IO) {
            while(isActive) {
                delay(PROBE_PREDICTION_IDLE_POLL_RATE_MS)

                if(predictionStatusMonitor.isIdle(PROBE_PREDICTION_IDLE_TIMEOUT_MS) && !_probe.value.predictionStale) {
                    _probe.value = _probe.value.copy(predictionStale = true)
                }
            }
        })
    }

    private suspend fun handleProbeStatus(device: ProbeBleDeviceBase, status: ProbeStatus) {
        if(arbitrator.shouldUpdateDataFromProbeStatus(device)) {
            updateDataFromProbeStatus(status)
        }

        // TODO: MeatNet Log Transfer: hard-coded to direct link for now.
        if(arbitrator.getDirectLink() == device) {
            _probeStatusFlow.emit(status)
        }
    }

    private fun handleAdvertisingPackets(device: ProbeBleDeviceBase, advertisement: CombustionAdvertisingData) {
        if(!arbitrator.shouldHandleAdvertisingPacket(device)) {
            return
        }

        if(arbitrator.shouldUpdateDataFromAdvertisingPacket(device)) {
            updateDataFromAdvertisement(advertisement)
        }

        if(arbitrator.shouldUpdateConnectionStateFromAdvertisingPacket(device)) {
            updateConnectionStateFromAdvertisement(
                connectable = advertisement.isConnectable
            )
        }

        if(arbitrator.shouldConnect(device)) {
            Log.i(LOG_TAG, "PM($serialNumber) automatically connecting to ${device.id}")
            device.connect()
        }
    }

    private fun handleConnectionState(device: ProbeBleDeviceBase, state: DeviceConnectionState) {
        val isConnected = state == DeviceConnectionState.CONNECTED
        val isDisconnected = state == DeviceConnectionState.DISCONNECTED

        arbitrator.handleConnectionState(device, state)

        if(isConnected) {
            Log.i(LOG_TAG, "PM($serialNumber): ${device.productType}[${device.id}] is connected.")
            handleConnectedState(device)
        }

        if(isDisconnected) {
            // perform any cleanup
            device.disconnect()

            // update
            if(arbitrator.shouldUpdateOnDisconnect(device)) {
                updateOnDisconnected()
            }

            // remove this item from the list of firmware details for the network
            dfuDisconnectedNodeCallback(device.id)
        }

        if(arbitrator.shouldUpdateConnectionState(device, state)) {
            _probe.value = _probe.value.copy(baseDevice = _probe.value.baseDevice.copy(connectionState = state))
        }
    }

    private fun handleOutOfRange(device: ProbeBleDeviceBase) {
        arbitrator.handleOutOfRange(device)
        if(arbitrator.shouldUpdateOnOutOfRange(device)) {
            updateStateOnOutOfRange()
        }
    }

    private fun handleRemoteRssi(device: ProbeBleDeviceBase, rssi: Int) {
        if(arbitrator.shouldUpdateOnRemoteRssi(device, rssi)) {
            _probe.value = _probe.value.copy(baseDevice = _probe.value.baseDevice.copy(rssi = rssi))
        }
    }

    private fun handleConnectedState(device: ProbeBleDeviceBase) {
        var didReadDeviceInfo = false
        owner.lifecycleScope.launch {
            device.deviceInfoFirmwareVersion ?: run {
                didReadDeviceInfo = true
                device.readFirmwareVersion()
            }
            device.deviceInfoSerialNumber ?: run {
                didReadDeviceInfo = true
                device.readSerialNumber()
            }
            device.deviceInfoHardwareRevision ?: run {
                didReadDeviceInfo = true
                device.readHardwareRevision()
            }
        }.invokeOnCompletion {
            // if we read any of the device information characteristics above
            if(didReadDeviceInfo) {

                // if we should update the current external state of the probe base on device info data
                if(arbitrator.shouldUpdateOnDeviceInfoRead(device)) {
                    _probe.value = _probe.value.copy(baseDevice = _probe.value.baseDevice.copy(
                        fwVersion = device.deviceInfoFirmwareVersion,
                        hwRevision = device.deviceInfoHardwareRevision
                    ))
                }

                device.deviceInfoFirmwareVersion?.let {
                    dfuConnectedNodeCallback(FirmwareState.Node(
                        id = device.id,
                        type = device.productType,
                        firmwareVersion = it
                    ))
                }
            }
        }

        // TODO: MeatNet Log Transfer: hard-coded to direct link for now.
        arbitrator.getDirectLink()?.let {
            if(sessionInfo == null) {
                it.sendSessionInformationRequest { status, info ->
                    if(status && info is SessionInformation) {
                        updateSessionInfo(info)
                    }
                }
            }
        }
    }

    private fun updateStateOnOutOfRange()  {
        _probe.value = _probe.value.copy(
            baseDevice = _probe.value.baseDevice.copy(connectionState = DeviceConnectionState.OUT_OF_RANGE)
        )
    }

    private fun updateConnectionStateFromAdvertisement(connectable: Boolean) {
        val advertisingState = if(connectable) DeviceConnectionState.ADVERTISING_CONNECTABLE else DeviceConnectionState.ADVERTISING_NOT_CONNECTABLE

        _probe.value = _probe.value.copy(
            baseDevice = _probe.value.baseDevice.copy(connectionState = advertisingState),
        )
    }

    private fun updateDataFromAdvertisement(advertisement: CombustionAdvertisingData) {
        _probe.value = _probe.value.copy(
            baseDevice = _probe.value.baseDevice.copy(rssi = advertisement.rssi),
            hopCount = advertisement.hopCount,
        )

        if(advertisement.mode == ProbeMode.INSTANT_READ) {
            updateInstantRead(advertisement.probeTemperatures.values[0])
        } else if(advertisement.mode == ProbeMode.NORMAL) {
            updateTemperatures(advertisement.probeTemperatures, advertisement.virtualSensors)
        }

        updateBatteryIdColor(advertisement.batteryStatus, advertisement.probeID, advertisement.color)
    }

    private fun updateDataFromProbeStatus(status: ProbeStatus) {
        if(status.mode == ProbeMode.INSTANT_READ) {
            updateInstantRead(status.temperatures.values[0])
        } else if(status.mode == ProbeMode.NORMAL) {
            updateTemperatures(status.temperatures, status.virtualSensors)
            updatePredictionStatus(status.predictionStatus, _probe.value.maxSequenceNumber)
        }

        updateBatteryIdColor(status.batteryStatus, status.id, status.color)
        updateSequenceNumbers(status.minSequenceNumber, status.maxSequenceNumber)
    }

    private fun updateInstantRead(value: Double?) {
        _probe.value = _probe.value.copy(
            instantReadCelsius = value
        )
        instantReadMonitor.activity()
    }

    private fun updatePredictionStatus(predictionStatus: PredictionStatus?, maxSequenceNumber: UInt) {
        predictionStatusMonitor.activity()

        // handle large predictions and prediction resolution
        predictionStatus?.let {
            val rawPrediction = it.predictionValueSeconds

            predictionCountdownSeconds = if(rawPrediction > MAX_PREDICTION_SECONDS) {
                null
            }
            else if(rawPrediction < LOW_RESOLUTION_CUTOFF_SECONDS) {
                rawPrediction
            }
            else if(predictionCountdownSeconds == null || (maxSequenceNumber % PREDICTION_TIME_UPDATE_COUNT) == 0u) {
                val remainder = rawPrediction % LOW_RESOLUTION_PRECISION_SECONDS
                if(remainder > (LOW_RESOLUTION_PRECISION_SECONDS / 2u)) {
                    // round up
                    rawPrediction + (LOW_RESOLUTION_PRECISION_SECONDS - remainder)
                }
                else {
                    // round down
                    rawPrediction - remainder
                }
            }
            else {
                predictionCountdownSeconds
            }
        }

<<<<<<< HEAD
        // Calculate if prediction has gone stale
        val predictionStale = predictionStatusMonitor.isIdle(PROBE_PREDICTION_IDLE_TIMEOUT_MS)

        _probe = _probe.copy(
            predictionState = probeBleDevice.predictionStatus?.predictionState,
            predictionMode = probeBleDevice.predictionStatus?.predictionMode,
            predictionType = probeBleDevice.predictionStatus?.predictionType,
            setPointTemperatureCelsius = probeBleDevice.predictionStatus?.setPointTemperature,
            heatStartTemperatureCelsius = probeBleDevice.predictionStatus?.heatStartTemperature,
            rawPredictionSeconds = probeBleDevice.predictionStatus?.predictionValueSeconds,
            predictionSeconds = predictionCountdownSeconds,
            estimatedCoreCelsius = probeBleDevice.predictionStatus?.estimatedCoreTemperature,
            predictionStale = predictionStale
=======
        _probe.value = _probe.value.copy(
            predictionState = predictionStatus?.predictionState,
            predictionMode = predictionStatus?.predictionMode,
            predictionType = predictionStatus?.predictionType,
            setPointTemperatureCelsius = predictionStatus?.setPointTemperature,
            heatStartTemperatureCelsius = predictionStatus?.heatStartTemperature,
            rawPredictionSeconds = predictionStatus?.predictionValueSeconds,
            predictionSeconds = predictionCountdownSeconds,
            estimatedCoreCelsius = predictionStatus?.estimatedCoreTemperature,
            predictionStale = false
        )
    }

    private fun updateTemperatures(temperatures: ProbeTemperatures, sensors: ProbeVirtualSensors) {
        _probe.value = _probe.value.copy(
            temperaturesCelsius = temperatures,
            virtualSensors = sensors,
            coreTemperatureCelsius = when(sensors.virtualCoreSensor) {
                ProbeVirtualSensors.VirtualCoreSensor.T1 -> temperatures.values[0]
                ProbeVirtualSensors.VirtualCoreSensor.T2 -> temperatures.values[1]
                ProbeVirtualSensors.VirtualCoreSensor.T3 -> temperatures.values[2]
                ProbeVirtualSensors.VirtualCoreSensor.T4 -> temperatures.values[3]
                ProbeVirtualSensors.VirtualCoreSensor.T5 -> temperatures.values[4]
                ProbeVirtualSensors.VirtualCoreSensor.T6 -> temperatures.values[5]
            },
            surfaceTemperatureCelsius = when(sensors.virtualSurfaceSensor) {
                ProbeVirtualSensors.VirtualSurfaceSensor.T4 -> temperatures.values[3]
                ProbeVirtualSensors.VirtualSurfaceSensor.T5 -> temperatures.values[4]
                ProbeVirtualSensors.VirtualSurfaceSensor.T6 -> temperatures.values[5]
                ProbeVirtualSensors.VirtualSurfaceSensor.T7 -> temperatures.values[6]
            },
            ambientTemperatureCelsius = when(sensors.virtualAmbientSensor) {
                ProbeVirtualSensors.VirtualAmbientSensor.T5 -> temperatures.values[4]
                ProbeVirtualSensors.VirtualAmbientSensor.T6 -> temperatures.values[5]
                ProbeVirtualSensors.VirtualAmbientSensor.T7 -> temperatures.values[6]
                ProbeVirtualSensors.VirtualAmbientSensor.T8 -> temperatures.values[7]
            }
        )

        if(instantReadMonitor.isIdle(PROBE_INSTANT_READ_IDLE_TIMEOUT_MS)) {
            _probe.value = _probe.value.copy(instantReadCelsius = null)
        }
    }

    private fun updateBatteryIdColor(battery: ProbeBatteryStatus, id: ProbeID, color: ProbeColor) {
        _probe.value = _probe.value.copy(
            batteryStatus = battery,
            id = id,
            color = color
        )
    }

    private fun updateSequenceNumbers(minSequenceNumber: UInt, maxSequenceNumber: UInt) {
        _probe.value = _probe.value.copy(
            minSequenceNumber = minSequenceNumber,
            maxSequenceNumber = maxSequenceNumber
>>>>>>> d8ceff6b
        )
    }

    private fun updateSessionInfo(info: SessionInformation) {
        sessionInfo = info
        _probe.value = _probe.value.copy(
            sessionInfo = info
        )
    }

    private fun updateOnDisconnected() {
        sessionInfo = null
        _probe.value = _probe.value.copy(
            baseDevice = _probe.value.baseDevice.copy(fwVersion = null, hwRevision = null),
            sessionInfo = null,
        )
    }
}<|MERGE_RESOLUTION|>--- conflicted
+++ resolved
@@ -438,21 +438,6 @@
             }
         }
 
-<<<<<<< HEAD
-        // Calculate if prediction has gone stale
-        val predictionStale = predictionStatusMonitor.isIdle(PROBE_PREDICTION_IDLE_TIMEOUT_MS)
-
-        _probe = _probe.copy(
-            predictionState = probeBleDevice.predictionStatus?.predictionState,
-            predictionMode = probeBleDevice.predictionStatus?.predictionMode,
-            predictionType = probeBleDevice.predictionStatus?.predictionType,
-            setPointTemperatureCelsius = probeBleDevice.predictionStatus?.setPointTemperature,
-            heatStartTemperatureCelsius = probeBleDevice.predictionStatus?.heatStartTemperature,
-            rawPredictionSeconds = probeBleDevice.predictionStatus?.predictionValueSeconds,
-            predictionSeconds = predictionCountdownSeconds,
-            estimatedCoreCelsius = probeBleDevice.predictionStatus?.estimatedCoreTemperature,
-            predictionStale = predictionStale
-=======
         _probe.value = _probe.value.copy(
             predictionState = predictionStatus?.predictionState,
             predictionMode = predictionStatus?.predictionMode,
@@ -509,7 +494,6 @@
         _probe.value = _probe.value.copy(
             minSequenceNumber = minSequenceNumber,
             maxSequenceNumber = maxSequenceNumber
->>>>>>> d8ceff6b
         )
     }
 
