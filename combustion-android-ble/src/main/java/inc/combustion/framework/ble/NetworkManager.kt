--- conflicted
+++ resolved
@@ -59,7 +59,6 @@
 import inc.combustion.framework.ble.uart.meatnet.NodeUARTMessage
 import inc.combustion.framework.log.LogManager
 import inc.combustion.framework.service.CombustionProductType
-<<<<<<< HEAD
 import inc.combustion.framework.service.CombustionProductType.GAUGE
 import inc.combustion.framework.service.CombustionProductType.NODE
 import inc.combustion.framework.service.CombustionProductType.PROBE
@@ -74,17 +73,6 @@
 import inc.combustion.framework.service.NetworkState
 import inc.combustion.framework.service.Probe
 import inc.combustion.framework.service.ProbeColor
-=======
-import inc.combustion.framework.service.DeviceConnectionState
-import inc.combustion.framework.service.DeviceDiscoveredEvent
-import inc.combustion.framework.service.DeviceManager
-import inc.combustion.framework.service.FirmwareState
-import inc.combustion.framework.service.FoodSafeData
-import inc.combustion.framework.service.NetworkState
-import inc.combustion.framework.service.Probe
-import inc.combustion.framework.service.ProbeColor
-import inc.combustion.framework.service.ProbeDiscoveredEvent
->>>>>>> ea8d3c74
 import inc.combustion.framework.service.ProbeID
 import inc.combustion.framework.service.ProbePowerMode
 import inc.combustion.framework.service.ProbePredictionMode
@@ -108,14 +96,13 @@
 import java.util.concurrent.ConcurrentHashMap
 import java.util.concurrent.atomic.AtomicBoolean
 
-<<<<<<< HEAD
 private val SPECIALIZED_DEVICES = setOf(PROBE, GAUGE)
-=======
+
 private val SUPPORTED_ADVERTISING_PRODUCTS = setOf(
     CombustionProductType.PROBE,
     CombustionProductType.DISPLAY,
+    CombustionProductType.GAUGE,
 )
->>>>>>> ea8d3c74
 
 internal class NetworkManager(
     private var owner: LifecycleOwner,
@@ -948,11 +935,10 @@
 
     private suspend fun collectAdvertisingData() {
         DeviceScanner.advertisements.collect { advertisingData ->
-<<<<<<< HEAD
             if (scanningForDevices) {
                 val serialNumber = advertisingData.serialNumber
                 val productType = advertisingData.productType
-
+                if (!SUPPORTED_ADVERTISING_PRODUCTS.contains(productType)) return@collect
                 when (advertisingData) {
                     is ProbeAdvertisingData -> if (serialNumber == REPEATER_NO_PROBES_SERIAL_NUMBER) {
                         manageNodeWithoutProbe(advertisingData)
@@ -969,34 +955,6 @@
                             DeviceDiscoveryEvent.GaugeDiscovered(
                                 serialNumber
                             )
-=======
-            if (scanningForProbes) {
-                val serialNumber = advertisingData.probeSerialNumber
-                val productType = advertisingData.productType
-                if (!SUPPORTED_ADVERTISING_PRODUCTS.contains(productType)) return@collect
-
-                if (serialNumber == REPEATER_NO_PROBES_SERIAL_NUMBER) {
-                    manageMeatNetDeviceWithoutProbe(advertisingData)
-                } else if (manageMeatNetDeviceWithProbe(advertisingData)) {
-                    flowHolder.mutableDiscoveredProbesFlow.emit(
-                        ProbeDiscoveredEvent.ProbeDiscovered(serialNumber)
-                    )
-                }
-
-                // Publish this device to the proximity flow if it's a probe.
-                if (productType == CombustionProductType.PROBE) {
-                    // If we haven't seen this probe before, then add it to our list of devices
-                    // that we track proximity for and publish the addition.
-                    if (!proximityDevices.contains(serialNumber)) {
-                        Log.i(LOG_TAG, "Adding $serialNumber to probes in proximity")
-
-                        // Guarantee that the device has a valid RSSI value before flowing out
-                        // the discovery event.
-                        proximityDevices[serialNumber] = ProximityDevice()
-                        proximityDevices[serialNumber]?.handleRssiUpdate(advertisingData.rssi)
-                        flowHolder.mutableDeviceProximityFlow.emit(
-                            DeviceDiscoveredEvent.ProbeDiscovered(serialNumber)
->>>>>>> ea8d3c74
                         )
                     }
                 }
